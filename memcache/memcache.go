/*
Copyright 2011 Google Inc.

Licensed under the Apache License, Version 2.0 (the "License");
you may not use this file except in compliance with the License.
You may obtain a copy of the License at

     http://www.apache.org/licenses/LICENSE-2.0

Unless required by applicable law or agreed to in writing, software
distributed under the License is distributed on an "AS IS" BASIS,
WITHOUT WARRANTIES OR CONDITIONS OF ANY KIND, either express or implied.
See the License for the specific language governing permissions and
limitations under the License.
*/

// Package memcache provides a client for the memcached cache server.
package memcache

import (
	"bufio"
	"bytes"
	"context"
	"errors"
	"fmt"
	"io"
	"net"

	"strconv"
	"strings"
	"sync"
	"time"

	"go.opencensus.io/stats"
	"go.opencensus.io/tag"
	"go.opencensus.io/trace"
)

// Similar to:
// https://godoc.org/google.golang.org/appengine/memcache

var (
	// ErrCacheMiss means that a Get failed because the item wasn't present.
	ErrCacheMiss = errors.New("memcache: cache miss")

	// ErrCASConflict means that a CompareAndSwap call failed due to the
	// cached value being modified between the Get and the CompareAndSwap.
	// If the cached value was simply evicted rather than replaced,
	// ErrNotStored will be returned instead.
	ErrCASConflict = errors.New("memcache: compare-and-swap conflict")

	// ErrNotStored means that a conditional write operation (i.e. Add or
	// CompareAndSwap) failed because the condition was not satisfied.
	ErrNotStored = errors.New("memcache: item not stored")

	// ErrServer means that a server error occurred.
	ErrServerError = errors.New("memcache: server error")

	// ErrNoStats means that no statistics were available.
	ErrNoStats = errors.New("memcache: no statistics available")

	// ErrMalformedKey is returned when an invalid key is used.
	// Keys must be at maximum 250 bytes long and not
	// contain whitespace or control characters.
	ErrMalformedKey = errors.New("malformed: key is too long or contains invalid characters")

	// ErrNoServers is returned when no servers are configured or available.
	ErrNoServers = errors.New("memcache: no servers configured or available")
)

const (
	// DefaultTimeout is the default socket read/write timeout.
	DefaultTimeout = 100 * time.Millisecond

	// DefaultMaxIdleConns is the default maximum number of idle connections
	// kept for any single address.
	DefaultMaxIdleConns = 2
)

const buffered = 8 // arbitrary buffered channel size, for readability

// resumableError returns true if err is only a protocol-level cache error.
// This is used to determine whether or not a server connection should
// be re-used or not. If an error occurs, by default we don't reuse the
// connection, unless it was just a cache error.
func resumableError(err error) bool {
	switch err {
	case ErrCacheMiss, ErrCASConflict, ErrNotStored, ErrMalformedKey:
		return true
	}
	return false
}

func legalKey(key string) bool {
	if len(key) > 250 {
		return false
	}
	for i := 0; i < len(key); i++ {
		if key[i] <= ' ' || key[i] == 0x7f {
			return false
		}
	}
	return true
}

var (
	crlf            = []byte("\r\n")
	space           = []byte(" ")
	resultOK        = []byte("OK\r\n")
	resultStored    = []byte("STORED\r\n")
	resultNotStored = []byte("NOT_STORED\r\n")
	resultExists    = []byte("EXISTS\r\n")
	resultNotFound  = []byte("NOT_FOUND\r\n")
	resultDeleted   = []byte("DELETED\r\n")
	resultEnd       = []byte("END\r\n")
	resultOk        = []byte("OK\r\n")
	resultTouched   = []byte("TOUCHED\r\n")

	resultClientErrorPrefix = []byte("CLIENT_ERROR ")
)

// New returns a memcache client using the provided server(s)
// with equal weight. If a server is listed multiple times,
// it gets a proportional amount of weight.
func New(server ...string) *Client {
	ss := new(ServerList)
	ss.SetServers(server...)
	return NewFromSelector(ss)
}

// NewFromSelector returns a new Client using the provided ServerSelector.
func NewFromSelector(ss ServerSelector) *Client {
	return &Client{selector: ss}
}

// Client is a memcache client.
// It is safe for unlocked use by multiple concurrent goroutines.
type Client struct {
	// Timeout specifies the socket read/write timeout.
	// If zero, DefaultTimeout is used.
	Timeout time.Duration

	// MaxIdleConns specifies the maximum number of idle connections that will
	// be maintained per address. If less than one, DefaultMaxIdleConns will be
	// used.
	//
	// Consider your expected traffic rates and latency carefully. This should
	// be set to a number higher than your peak parallel requests.
	MaxIdleConns int

	selector ServerSelector

	lk       sync.Mutex
	freeconn map[string][]*conn
}

// Item is an item to be got or stored in a memcached server.
type Item struct {
	// Key is the Item's key (250 bytes maximum).
	Key string

	// Value is the Item's value.
	Value []byte

	// Flags are server-opaque flags whose semantics are entirely
	// up to the app.
	Flags uint32

	// Expiration is the cache expiration time, in seconds: either a relative
	// time from now (up to 1 month), or an absolute Unix epoch time.
	// Zero means the Item has no expiration time.
	Expiration int32

	// Compare and swap ID.
	casid uint64
}

// conn is a connection to a server.
type conn struct {
	nc   net.Conn
	rw   *bufio.ReadWriter
	addr net.Addr
	c    *Client
}

// release returns this connection back to the client's free pool
func (cn *conn) release() {
	cn.c.putFreeConn(cn.addr, cn)
}

func (cn *conn) extendDeadline() {
	cn.nc.SetDeadline(time.Now().Add(cn.c.netTimeout()))
}

// condRelease releases this connection if the error pointed to by err
// is nil (not an error) or is only a protocol level error (e.g. a
// cache miss).  The purpose is to not recycle TCP connections that
// are bad.
func (cn *conn) condRelease(err *error) {
	if *err == nil || resumableError(*err) {
		cn.release()
	} else {
		cn.nc.Close()
	}
}

func (c *Client) putFreeConn(addr net.Addr, cn *conn) {
	c.lk.Lock()
	defer c.lk.Unlock()
	if c.freeconn == nil {
		c.freeconn = make(map[string][]*conn)
	}
	freelist := c.freeconn[addr.String()]
	if len(freelist) >= c.maxIdleConns() {
		cn.nc.Close()
		return
	}
	c.freeconn[addr.String()] = append(freelist, cn)
}

func (c *Client) getFreeConn(addr net.Addr) (cn *conn, ok bool) {
	c.lk.Lock()
	defer c.lk.Unlock()
	if c.freeconn == nil {
		return nil, false
	}
	freelist, ok := c.freeconn[addr.String()]
	if !ok || len(freelist) == 0 {
		return nil, false
	}
	cn = freelist[len(freelist)-1]
	c.freeconn[addr.String()] = freelist[:len(freelist)-1]
	return cn, true
}

func (c *Client) netTimeout() time.Duration {
	if c.Timeout != 0 {
		return c.Timeout
	}
	return DefaultTimeout
}

func (c *Client) maxIdleConns() int {
	if c.MaxIdleConns > 0 {
		return c.MaxIdleConns
	}
	return DefaultMaxIdleConns
}

// ConnectTimeoutError is the error type used when it takes
// too long to connect to the desired host. This level of
// detail can generally be ignored.
type ConnectTimeoutError struct {
	Addr net.Addr
}

func (cte *ConnectTimeoutError) Error() string {
	return "memcache: connect timeout to " + cte.Addr.String()
}

func (c *Client) dial(ctx context.Context, addr net.Addr) (net.Conn, error) {
	type connError struct {
		cn  net.Conn
		err error
	}

	nc, err := net.DialTimeout(addr.Network(), addr.String(), c.netTimeout())
	if err == nil {
		return nc, nil
	}

	if ne, ok := err.(net.Error); ok && ne.Timeout() {
		return nil, &ConnectTimeoutError{addr}
	}

	return nil, err
}

func (c *Client) getConn(ctx context.Context, addr net.Addr) (*conn, error) {
	ctx, span := trace.StartSpan(ctx, "memcache.(*Client).getConn")
	defer span.End()

	span.Annotate(nil, "Getting a free connection")
	cn, ok := c.getFreeConn(addr)
	span.Annotate(nil, "Finished getting a free connection")
	if ok {
		cn.extendDeadline()
		return cn, nil
	}
	span.Annotate(nil, "Dialing the address")
	nc, err := c.dial(ctx, addr)
	span.Annotate(nil, "Finished dialing the address")
	if err != nil {
		span.SetStatus(trace.Status{Code: trace.StatusCodeUnknown, Message: err.Error()})
		return nil, err
	}
	cn = &conn{
		nc:   nc,
		addr: addr,
		rw:   bufio.NewReadWriter(bufio.NewReader(nc), bufio.NewWriter(nc)),
		c:    c,
	}
	span.Annotate(nil, "Extending the connection's deadline")
	cn.extendDeadline()
	span.Annotate(nil, "Finished extending the connection's deadline")
	return cn, nil
}

func (c *Client) onItem(ctx context.Context, item *Item, fn func(*Client, context.Context, *bufio.ReadWriter, *Item) error) error {
	ctx, span := trace.StartSpan(ctx, "memcache.(*Client).onItem")
	defer span.End()

	span.Annotate([]trace.Attribute{
		trace.StringAttribute("key", item.Key),
	}, "Picking a server")
	addr, err := c.selector.PickServer(item.Key)
	if err != nil {
		span.SetStatus(trace.Status{Code: trace.StatusCodeUnknown, Message: err.Error()})
		return err
	}
	span.Annotate(nil, "Successfully picked a server")

	span.Annotate(nil, "Getting a connection")
	cn, err := c.getConn(ctx, addr)
	if err != nil {
		span.SetStatus(trace.Status{Code: trace.StatusCodeUnknown, Message: err.Error()})
		return err
	}
	defer cn.condRelease(&err)

	span.Annotate(nil, "Successfully got a connection")
	if err = fn(c, ctx, cn.rw, item); err != nil {
		return err
	}
	return nil
}

func (c *Client) FlushAll(ctx context.Context) error {
	startTime := time.Now()
	ctx, _ = tag.New(ctx, tag.Upsert(keyMethod, "flush_all"))
	ctx, span := trace.StartSpan(ctx, "memcache.(*Client).FlushAll")

	err := c.selector.Each(ctx, c.flushAllFromAddr)
	if err != nil {
		ctx, _ = tag.New(ctx, tag.Upsert(keyReason, err.Error()))
		span.SetStatus(trace.Status{Code: trace.StatusCodeInternal, Message: err.Error()})
		stats.Record(ctx, mErrors.M(1))
	}
	stats.Record(ctx, mCalls.M(1), mLatencyMs.M(sinceInMs(startTime)))
	span.End()
	return err
}

// Get gets the item for the given key. ErrCacheMiss is returned for a
// memcache cache miss. The key must be at most 250 bytes in length.
func (c *Client) Get(ctx context.Context, key string) (item *Item, err error) {
	startTime := time.Now()
	ctx, _ = tag.New(ctx, tag.Upsert(keyMethod, "get"))
	ctx, span := trace.StartSpan(ctx, "memcache.(*Client).Get")
	msl := []stats.Measurement{mCalls.M(1), mKeyLength.M(int64(len(key)))}
	defer func() {
		if item != nil {
			msl = append(msl, mValueLength.M(int64(len(item.Value))))
		}
		if err != nil {
			ctx, _ = tag.New(ctx, tag.Upsert(keyReason, err.Error()))
			msl = append(msl, mErrors.M(1))
		}
		msl = append(msl, mLatencyMs.M(sinceInMs(startTime)))
		stats.Record(ctx, msl...)
		span.End()
	}()

	err = c.withKeyAddr(ctx, key, func(addr net.Addr) error {
		return c.getFromAddr(ctx, addr, []string{key}, func(it *Item) { item = it })
	})
	if err == nil && item == nil {
		err = ErrCacheMiss
		span.SetStatus(trace.Status{Code: trace.StatusCodeNotFound, Message: ErrCacheMiss.Error()})
		stats.Record(ctx, mCacheMisses.M(1))
	} else if item != nil {
		stats.Record(ctx, mCacheHits.M(1))
	}
	return
}

// Touch updates the expiry for the given key. The seconds parameter is either
// a Unix timestamp or, if seconds is less than 1 month, the number of seconds
<<<<<<< HEAD
// into the future at which time the item will expire. ErrCacheMiss is returned if the
// key is not in the cache. The key must be at most 250 bytes in length.
func (c *Client) Touch(ctx context.Context, key string, seconds int32) (err error) {
	startTime := time.Now()
	ctx, _ = tag.New(ctx, tag.Upsert(keyMethod, "touch"))
	ctx, span := trace.StartSpan(ctx, "memcache.(*Client).Touch")
	defer func() {
		if err != nil {
			ctx, _ = tag.New(ctx, tag.Upsert(keyReason, err.Error()))
			stats.Record(ctx, mErrors.M(1))
		}
		stats.Record(ctx, mCalls.M(1), mKeyLength.M(int64(len(key))), mLatencyMs.M(sinceInMs(startTime)))
		span.End()
	}()

	err = c.withKeyAddr(ctx, key, func(addr net.Addr) error {
		return c.touchFromAddr(ctx, addr, []string{key}, seconds)
=======
// into the future at which time the item will expire. Zero means the item has
// no expiration time. ErrCacheMiss is returned if the key is not in the cache.
// The key must be at most 250 bytes in length.
func (c *Client) Touch(key string, seconds int32) (err error) {
	return c.withKeyAddr(key, func(addr net.Addr) error {
		return c.touchFromAddr(addr, []string{key}, seconds)
>>>>>>> bc664df9
	})
	return
}

func (c *Client) withKeyAddr(ctx context.Context, key string, fn func(net.Addr) error) (err error) {
	if !legalKey(key) {
		stats.Record(ctx, mIllegalKeys.M(1))
		return ErrMalformedKey
	}
	addr, err := c.selector.PickServer(key)
	if err != nil {
		return err
	}
	return fn(addr)
}

func (c *Client) withAddrRw(ctx context.Context, addr net.Addr, fn func(*bufio.ReadWriter) error) (err error) {
	cn, err := c.getConn(ctx, addr)
	if err != nil {
		return err
	}
	defer cn.condRelease(&err)
	return fn(cn.rw)
}

func (c *Client) withKeyRw(ctx context.Context, key string, fn func(*bufio.ReadWriter) error) error {
	return c.withKeyAddr(ctx, key, func(addr net.Addr) error {
		return c.withAddrRw(ctx, addr, fn)
	})
}

func (c *Client) getFromAddr(ctx context.Context, addr net.Addr, keys []string, cb func(*Item)) error {
	ctx, span := trace.StartSpan(ctx, "memcache.(*Client).getFromAddr")
	defer span.End()

	return c.withAddrRw(ctx, addr, func(rw *bufio.ReadWriter) error {
		if _, err := fmt.Fprintf(rw, "gets %s\r\n", strings.Join(keys, " ")); err != nil {
			return err
		}
		if err := rw.Flush(); err != nil {
			return err
		}
		if err := parseGetResponse(ctx, rw.Reader, cb); err != nil {
			return err
		}
		return nil
	})
}

// flushAllFromAddr send the flush_all command to the given addr
func (c *Client) flushAllFromAddr(ctx context.Context, addr net.Addr) error {
	return c.withAddrRw(ctx, addr, func(rw *bufio.ReadWriter) error {
		if _, err := fmt.Fprintf(rw, "flush_all\r\n"); err != nil {
			return err
		}
		if err := rw.Flush(); err != nil {
			return err
		}
		line, err := rw.ReadSlice('\n')
		if err != nil {
			return err
		}
		switch {
		case bytes.Equal(line, resultOk):
			break
		default:
			return fmt.Errorf("memcache: unexpected response line from flush_all: %q", string(line))
		}
		return nil
	})
}

func (c *Client) touchFromAddr(ctx context.Context, addr net.Addr, keys []string, expiration int32) error {
	return c.withAddrRw(ctx, addr, func(rw *bufio.ReadWriter) error {
		for _, key := range keys {
			if _, err := fmt.Fprintf(rw, "touch %s %d\r\n", key, expiration); err != nil {
				return err
			}
			if err := rw.Flush(); err != nil {
				return err
			}
			line, err := rw.ReadSlice('\n')
			if err != nil {
				return err
			}
			switch {
			case bytes.Equal(line, resultTouched):
				break
			case bytes.Equal(line, resultNotFound):
				return ErrCacheMiss
			default:
				return fmt.Errorf("memcache: unexpected response line from touch: %q", string(line))
			}
		}
		return nil
	})
}

// GetMulti is a batch version of Get. The returned map from keys to
// items may have fewer elements than the input slice, due to memcache
// cache misses. Each key must be at most 250 bytes in length.
// If no error is returned, the returned map will also be non-nil.
func (c *Client) GetMulti(ctx context.Context, keys []string) (m map[string]*Item, err error) {
	ctx, _ = tag.New(ctx, tag.Upsert(keyMethod, "get_multi"))
	startTime := time.Now()
	ctx, span := trace.StartSpan(ctx, "memcache.(*Client).GetMulti")

	msl := make([]stats.Measurement, 0, len(keys))
	defer func() {
		if err != nil {
			ctx, _ = tag.New(ctx, tag.Upsert(keyReason, err.Error()))
			msl = append(msl, mErrors.M(1))
		}
		msl = append(msl, mCalls.M(1), mLatencyMs.M(sinceInMs(startTime)))
		stats.Record(ctx, msl...)
		span.End()
	}()

	span.Annotate([]trace.Attribute{trace.Int64Attribute("key_count", int64(len(keys)))}, "Getting multi")

	var lk sync.Mutex
	m = make(map[string]*Item)
	addItemToMap := func(it *Item) {
		if it != nil {
			lk.Lock()
			m[it.Key] = it
			msl = append(msl, mValueLength.M(int64(len(it.Value))))
			lk.Unlock()
		}
	}

	// Survey of the length of keys
	for _, key := range keys {
		msl = append(msl, mKeyLength.M(int64(len(key))))
	}

	keyMap := make(map[net.Addr][]string)
	for _, key := range keys {
		if !legalKey(key) {
			stats.Record(ctx, mIllegalKeys.M(1))
			err = ErrMalformedKey
			return nil, err
		}
		addr, aErr := c.selector.PickServer(key)
		if aErr != nil {
			ctx, _ = tag.New(ctx, tag.Upsert(keyType, "pick_server"))
			err = aErr
			return nil, err
		}
		keyMap[addr] = append(keyMap[addr], key)
	}

	ch := make(chan error, buffered)
	for addr, keys := range keyMap {
		go func(addr net.Addr, keys []string) {
			ch <- c.getFromAddr(ctx, addr, keys, addItemToMap)
		}(addr, keys)
	}

	for _ = range keyMap {
		if ge := <-ch; ge != nil {
			err = ge
		}
	}
	return m, err
}

// parseGetResponse reads a GET response from r and calls cb for each
// read and allocated Item
func parseGetResponse(ctx context.Context, r *bufio.Reader, cb func(*Item)) error {
	_, span := trace.StartSpan(ctx, "memcache.parseGetResponse")
	defer span.End()

	for {
		line, err := r.ReadSlice('\n')
		if err != nil {
			return err
		}
		if bytes.Equal(line, resultEnd) {
			return nil
		}
		it := new(Item)
		size, err := scanGetResponseLine(line, it)
		if err != nil {
			return err
		}
		it.Value = make([]byte, size+2)
		_, err = io.ReadFull(r, it.Value)
		if err != nil {
			it.Value = nil
			return err
		}
		if !bytes.HasSuffix(it.Value, crlf) {
			it.Value = nil
			return fmt.Errorf("memcache: corrupt get result read")
		}
		it.Value = it.Value[:size]
		cb(it)
	}
}

// scanGetResponseLine populates it and returns the declared size of the item.
// It does not read the bytes of the item.
func scanGetResponseLine(line []byte, it *Item) (size int, err error) {
	pattern := "VALUE %s %d %d %d\r\n"
	dest := []interface{}{&it.Key, &it.Flags, &size, &it.casid}
	if bytes.Count(line, space) == 3 {
		pattern = "VALUE %s %d %d\r\n"
		dest = dest[:3]
	}
	n, err := fmt.Sscanf(string(line), pattern, dest...)
	if err != nil || n != len(dest) {
		return -1, fmt.Errorf("memcache: unexpected line in get response: %q", line)
	}
	return size, nil
}

// Set writes the given item, unconditionally.
func (c *Client) Set(ctx context.Context, item *Item) error {
	startTime := time.Now()
	ctx, _ = tag.New(ctx, tag.Upsert(keyMethod, "set"))
	ctx, span := trace.StartSpan(ctx, "memcache.(*Client).Set")

	keyLength := int64(0)
	valueLength := int64(0)
	if item != nil {
		if item.Key != "" {
			keyLength = int64(len(item.Key))
		}
		if len(item.Value) != 0 {
			valueLength = int64(len(item.Value))
		}
	}

	err := c.onItem(ctx, item, (*Client).set)
	if err != nil {
		ctx, _ = tag.New(ctx, tag.Upsert(keyReason, err.Error()))
		span.SetStatus(trace.Status{Code: trace.StatusCodeInternal, Message: err.Error()})
		stats.Record(ctx, mErrors.M(1))
	}
	stats.Record(ctx, mCalls.M(1), mKeyLength.M(keyLength), mValueLength.M(valueLength), mLatencyMs.M(sinceInMs(startTime)))

	return err
}

func (c *Client) set(ctx context.Context, rw *bufio.ReadWriter, item *Item) error {
	return c.populateOne(ctx, rw, "set", item)
}

// Add writes the given item, if no value already exists for its
// key. ErrNotStored is returned if that condition is not met.
func (c *Client) Add(ctx context.Context, item *Item) error {
	startTime := time.Now()
	ctx, _ = tag.New(ctx, tag.Upsert(keyMethod, "add"))
	ctx, span := trace.StartSpan(ctx, "memcache.(*Client).Add")

	keyLength := int64(0)
	valueLength := int64(0)
	if item != nil {
		if item.Key != "" {
			keyLength = int64(len(item.Key))
		}
		if len(item.Value) != 0 {
			valueLength = int64(len(item.Value))
		}
	}

	err := c.onItem(ctx, item, (*Client).add)
	if err != nil {
		ctx, _ = tag.New(ctx, tag.Upsert(keyReason, err.Error()))
		span.SetStatus(trace.Status{Code: trace.StatusCodeInternal, Message: err.Error()})
		stats.Record(ctx, mErrors.M(1))
	}

	stats.Record(ctx, mCalls.M(1), mKeyLength.M(keyLength), mValueLength.M(valueLength), mLatencyMs.M(sinceInMs(startTime)))
	return err
}

func (c *Client) add(ctx context.Context, rw *bufio.ReadWriter, item *Item) error {
	return c.populateOne(ctx, rw, "add", item)
}

// Replace writes the given item, but only if the server *does*
// already hold data for this key
func (c *Client) Replace(ctx context.Context, item *Item) error {
	startTime := time.Now()
	ctx, _ = tag.New(ctx, tag.Upsert(keyMethod, "replace"))
	keyLength := int64(0)
	valueLength := int64(0)
	ctx, span := trace.StartSpan(ctx, "memcache.(*Client).Replace")

	if item != nil {
		if item.Key != "" {
			keyLength = int64(len(item.Key))
		}
		if len(item.Value) != 0 {
			valueLength = int64(len(item.Value))
		}
	}

	err := c.onItem(ctx, item, (*Client).replace)
	if err != nil {
		ctx, _ = tag.New(ctx, tag.Upsert(keyReason, err.Error()))
		span.SetStatus(trace.Status{Code: trace.StatusCodeInternal, Message: err.Error()})
		stats.Record(ctx, mErrors.M(1))
	}

	stats.Record(ctx, mCalls.M(1), mKeyLength.M(keyLength), mValueLength.M(valueLength), mLatencyMs.M(sinceInMs(startTime)))
	span.End()

	return err
}

func (c *Client) replace(ctx context.Context, rw *bufio.ReadWriter, item *Item) error {
	return c.populateOne(ctx, rw, "replace", item)
}

// CompareAndSwap writes the given item that was previously returned
// by Get, if the value was neither modified or evicted between the
// Get and the CompareAndSwap calls. The item's Key should not change
// between calls but all other item fields may differ. ErrCASConflict
// is returned if the value was modified in between the
// calls. ErrNotStored is returned if the value was evicted in between
// the calls.
func (c *Client) CompareAndSwap(ctx context.Context, item *Item) error {
	startTime := time.Now()
	ctx, _ = tag.New(ctx, tag.Upsert(keyMethod, "cas"))
	ctx, span := trace.StartSpan(ctx, "memcache.(*Client).CompareAndSwap")

	keyLength := int64(0)
	valueLength := int64(0)
	if item != nil {
		if item.Key != "" {
			keyLength = int64(len(item.Key))
		}
		if len(item.Value) != 0 {
			valueLength = int64(len(item.Value))
		}
	}

	err := c.onItem(ctx, item, (*Client).cas)
	if err != nil {
		ctx, _ = tag.New(ctx, tag.Upsert(keyReason, err.Error()))
		span.SetStatus(trace.Status{Code: trace.StatusCodeInternal, Message: err.Error()})
		stats.Record(ctx, mErrors.M(1))
	}

	stats.Record(ctx, mCalls.M(1), mKeyLength.M(keyLength), mValueLength.M(valueLength), mLatencyMs.M(sinceInMs(startTime)))
	span.End()

	return err
}

func (c *Client) cas(ctx context.Context, rw *bufio.ReadWriter, item *Item) error {
	return c.populateOne(ctx, rw, "cas", item)
}

func (c *Client) populateOne(ctx context.Context, rw *bufio.ReadWriter, verb string, item *Item) error {
	ctx, span := trace.StartSpan(ctx, "memcache.(*Client).populateOne")
	defer span.End()

	if !legalKey(item.Key) {
		stats.Record(ctx, mIllegalKeys.M(1))
		return ErrMalformedKey
	}
	var err error
	if verb == "cas" {
		_, err = fmt.Fprintf(rw, "%s %s %d %d %d %d\r\n",
			verb, item.Key, item.Flags, item.Expiration, len(item.Value), item.casid)
	} else {
		_, err = fmt.Fprintf(rw, "%s %s %d %d %d\r\n",
			verb, item.Key, item.Flags, item.Expiration, len(item.Value))
	}
	if err != nil {
		return err
	}
	span.Annotate([]trace.Attribute{}, "Writing item.Value")
	if _, err = rw.Write(item.Value); err != nil {
		return err
	}
	span.Annotate([]trace.Attribute{}, "Writing CRLF")
	if _, err := rw.Write(crlf); err != nil {
		return err
	}
	span.Annotate([]trace.Attribute{}, "Flushing")
	if err := rw.Flush(); err != nil {
		return err
	}
	span.Annotate([]trace.Attribute{}, "Reading a line until we hit a newline")
	line, err := rw.ReadSlice('\n')
	if err != nil {
		return err
	}
	switch {
	case bytes.Equal(line, resultStored):
		return nil
	case bytes.Equal(line, resultNotStored):
		stats.Record(ctx, mUnstoredResults.M(1))
		return ErrNotStored
	case bytes.Equal(line, resultExists):
		stats.Record(ctx, mCASConflicts.M(1))
		return ErrCASConflict
	case bytes.Equal(line, resultNotFound):
		stats.Record(ctx, mCacheMisses.M(1))
		return ErrCacheMiss
	default:
		stats.Record(ctx, mErrors.M(1))
		span.SetStatus(trace.Status{Code: trace.StatusCodeInternal, Message: "Unexpected response"})
		return fmt.Errorf("memcache: unexpected response line from %q: %q", verb, string(line))
	}
}

func writeReadLine(rw *bufio.ReadWriter, format string, args ...interface{}) ([]byte, error) {
	_, err := fmt.Fprintf(rw, format, args...)
	if err != nil {
		return nil, err
	}
	if err := rw.Flush(); err != nil {
		return nil, err
	}
	line, err := rw.ReadSlice('\n')
	return line, err
}

func writeExpectf(rw *bufio.ReadWriter, expect []byte, format string, args ...interface{}) error {
	line, err := writeReadLine(rw, format, args...)
	if err != nil {
		return err
	}
	switch {
	case bytes.Equal(line, resultOK):
		return nil
	case bytes.Equal(line, expect):
		return nil
	case bytes.Equal(line, resultNotStored):
		return ErrNotStored
	case bytes.Equal(line, resultExists):
		return ErrCASConflict
	case bytes.Equal(line, resultNotFound):
		return ErrCacheMiss
	}
	return fmt.Errorf("memcache: unexpected response line: %q", string(line))
}

// Delete deletes the item with the provided key. The error ErrCacheMiss is
// returned if the item didn't already exist in the cache.
func (c *Client) Delete(ctx context.Context, key string) error {
	startTime := time.Now()
	ctx, _ = tag.New(ctx, tag.Upsert(keyMethod, "delete"))
	ctx, span := trace.StartSpan(ctx, "memcache.(*Client).Delete")

	err := c.withKeyRw(ctx, key, func(rw *bufio.ReadWriter) error {
		return writeExpectf(rw, resultDeleted, "delete %s\r\n", key)
	})

	msl := []stats.Measurement{mCalls.M(1), mKeyLength.M(int64(len(key)))}
	if err != nil {
		ctx, _ = tag.New(ctx, tag.Upsert(keyReason, err.Error()))
		msl = append(msl, mErrors.M(1))
		span.SetStatus(trace.Status{Code: trace.StatusCodeUnknown, Message: err.Error()})
	}
	msl = append(msl, mLatencyMs.M(sinceInMs(startTime)))
	stats.Record(ctx, msl...)
	span.End()

	return err
}

// DeleteAll deletes all items in the cache.
func (c *Client) DeleteAll(ctx context.Context) error {
	startTime := time.Now()
	ctx, _ = tag.New(ctx, tag.Upsert(keyMethod, "delete_all"))
	ctx, span := trace.StartSpan(ctx, "memcache.(*Client).DeleteAll")

	err := c.withKeyRw(ctx, "", func(rw *bufio.ReadWriter) error {
		return writeExpectf(rw, resultDeleted, "flush_all\r\n")
	})

	msl := []stats.Measurement{mCalls.M(1)}
	if err != nil {
		ctx, _ = tag.New(ctx, tag.Upsert(keyReason, err.Error()))
		msl = append(msl, mErrors.M(1))
		span.SetStatus(trace.Status{Code: trace.StatusCodeUnknown, Message: err.Error()})
	}
	msl = append(msl, mLatencyMs.M(sinceInMs(startTime)))
	stats.Record(ctx, msl...)
	span.End()

	return err
}

// Increment atomically increments key by delta. The return value is
// the new value after being incremented or an error. If the value
// didn't exist in memcached the error is ErrCacheMiss. The value in
// memcached must be an decimal number, or an error will be returned.
// On 64-bit overflow, the new value wraps around.
func (c *Client) Increment(ctx context.Context, key string, delta uint64) (newValue uint64, err error) {
	startTime := time.Now()
	ctx, _ = tag.New(ctx, tag.Upsert(keyMethod, "incr"))
	ctx, span := trace.StartSpan(ctx, "memcache.(*Client).Increment")
	newValue, err = c.incrDecr(ctx, "incr", key, delta)

	msl := []stats.Measurement{mCalls.M(1), mKeyLength.M(int64(len(key))), mDelta.M(int64(delta))}
	if err != nil {
		ctx, _ = tag.New(ctx, tag.Upsert(keyReason, err.Error()))
		msl = append(msl, mErrors.M(1))
		span.SetStatus(trace.Status{Code: trace.StatusCodeUnknown, Message: err.Error()})
	}
	msl = append(msl, mLatencyMs.M(sinceInMs(startTime)))
	stats.Record(ctx, msl...)
	span.End()

	return
}

// Decrement atomically decrements key by delta. The return value is
// the new value after being decremented or an error. If the value
// didn't exist in memcached the error is ErrCacheMiss. The value in
// memcached must be an decimal number, or an error will be returned.
// On underflow, the new value is capped at zero and does not wrap
// around.
func (c *Client) Decrement(ctx context.Context, key string, delta uint64) (newValue uint64, err error) {
	startTime := time.Now()
	ctx, _ = tag.New(ctx, tag.Upsert(keyMethod, "decr"))
	ctx, span := trace.StartSpan(ctx, "memcache.(*Client).Decrement")
	newValue, err = c.incrDecr(ctx, "decr", key, delta)

	msl := []stats.Measurement{mCalls.M(1), mKeyLength.M(int64(len(key))), mDelta.M(int64(delta))}
	if err != nil {
		ctx, _ = tag.New(ctx, tag.Upsert(keyReason, err.Error()))
		msl = append(msl, mErrors.M(1))
		span.SetStatus(trace.Status{Code: trace.StatusCodeUnknown, Message: err.Error()})
	}
	msl = append(msl, mLatencyMs.M(sinceInMs(startTime)))

	stats.Record(ctx, msl...)
	span.End()

	return
}

func (c *Client) incrDecr(ctx context.Context, verb, key string, delta uint64) (uint64, error) {
	ctx, span := trace.StartSpan(ctx, "memcache.(*Client).incrDecr")
	defer span.End()

	var val uint64
	err := c.withKeyRw(ctx, key, func(rw *bufio.ReadWriter) error {
		ctx, span := trace.StartSpan(ctx, "memcache.(*Client).withKey")
		defer span.End()

		span.Annotate([]trace.Attribute{
			trace.StringAttribute("verb", verb),
			// Stringifying uint64 instead of making it int64 to avoid any precision losses.
			trace.StringAttribute("delta", fmt.Sprintf("%d", delta)),
		}, "writeReadLine being invoked")
		line, err := writeReadLine(rw, "%s %s %d\r\n", verb, key, delta)
		if err != nil {
			span.SetStatus(trace.Status{Code: trace.StatusCodeUnknown, Message: err.Error()})
			return err
		}
		switch {
		case bytes.Equal(line, resultNotFound):
			span.SetStatus(trace.Status{Code: trace.StatusCodeNotFound, Message: ErrCacheMiss.Error()})
			stats.Record(ctx, mCacheMisses.M(1))
			return ErrCacheMiss
		case bytes.HasPrefix(line, resultClientErrorPrefix):
			errMsg := string(line[len(resultClientErrorPrefix) : len(line)-2])
			span.SetStatus(trace.Status{Code: trace.StatusCodeUnknown, Message: errMsg})
			return errors.New("memcache: client error: " + errMsg)
		}
		val, err = strconv.ParseUint(string(line[:len(line)-2]), 10, 64)
		if err != nil {
			span.SetStatus(trace.Status{Code: trace.StatusCodeUnknown, Message: err.Error()})
			return err
		}
		stats.Record(ctx, mCacheHits.M(1))
		return nil
	})
	return val, err
}<|MERGE_RESOLUTION|>--- conflicted
+++ resolved
@@ -386,9 +386,9 @@
 
 // Touch updates the expiry for the given key. The seconds parameter is either
 // a Unix timestamp or, if seconds is less than 1 month, the number of seconds
-<<<<<<< HEAD
-// into the future at which time the item will expire. ErrCacheMiss is returned if the
-// key is not in the cache. The key must be at most 250 bytes in length.
+// into the future at which time the item will expire. Zero means the item has
+// no expiration time. ErrCacheMiss is returned if the key is not in the cache.
+// The key must be at most 250 bytes in length.
 func (c *Client) Touch(ctx context.Context, key string, seconds int32) (err error) {
 	startTime := time.Now()
 	ctx, _ = tag.New(ctx, tag.Upsert(keyMethod, "touch"))
@@ -404,14 +404,6 @@
 
 	err = c.withKeyAddr(ctx, key, func(addr net.Addr) error {
 		return c.touchFromAddr(ctx, addr, []string{key}, seconds)
-=======
-// into the future at which time the item will expire. Zero means the item has
-// no expiration time. ErrCacheMiss is returned if the key is not in the cache.
-// The key must be at most 250 bytes in length.
-func (c *Client) Touch(key string, seconds int32) (err error) {
-	return c.withKeyAddr(key, func(addr net.Addr) error {
-		return c.touchFromAddr(addr, []string{key}, seconds)
->>>>>>> bc664df9
 	})
 	return
 }
